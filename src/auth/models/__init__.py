--- conflicted
+++ resolved
@@ -1,4 +1,3 @@
-<<<<<<< HEAD
 # Modelos de autenticação
 from .user_models import (
     User,
@@ -22,27 +21,6 @@
     AuthConfig
 )
 
-__all__ = [
-    # User models
-    "User",
-    "UserInDB", 
-    "UserCreate",
-    "UserUpdate",
-    "UserRole",
-    "Permission",
-    "TokenData",
-    "Token",
-    "TokenPayload",
-    
-    # Operator models
-    "OperatorCredential",
-    "OperatorCredentialCreate",
-    "OperatorCredentialUpdate", 
-    "OperatorCredentialReset",
-    "LoginRequest",
-    "LoginResponse",
-    "AuthConfig"
-=======
 from pydantic import BaseModel
 from typing import List, Optional
 from enum import Enum
@@ -115,10 +93,23 @@
 
 # Export all models
 __all__ = [
+    # User models
     "User",
     "UserInDB", 
+    "UserCreate",
+    "UserUpdate",
+    "UserRole",
+    "Permission",
     "TokenData",
-    "UserRole",
-    "Permission"
->>>>>>> 77b5aa63
+    "Token",
+    "TokenPayload",
+    
+    # Operator models
+    "OperatorCredential",
+    "OperatorCredentialCreate",
+    "OperatorCredentialUpdate", 
+    "OperatorCredentialReset",
+    "LoginRequest",
+    "LoginResponse",
+    "AuthConfig"
 ]
