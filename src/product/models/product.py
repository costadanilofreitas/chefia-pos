from pydantic import BaseModel, Field
from typing import List, Optional, Dict, Any
from datetime import datetime
from enum import Enum
import uuid

# Enums
class ProductStatus(str, Enum):
    ACTIVE = "ACTIVE"
    INACTIVE = "INACTIVE"
    OUT_OF_STOCK = "OUT_OF_STOCK"

class ProductType(str, Enum):
    SIMPLE = "SIMPLE"
    COMBO = "COMBO"
    COMPOSITE = "COMPOSITE"

class PricingStrategy(str, Enum):
    FIXED = "FIXED"
    WEIGHT_BASED = "WEIGHT_BASED"
    DYNAMIC = "DYNAMIC"

# Base Models
class ProductBase(BaseModel):
    name: str
    description: Optional[str] = None
    price: float
    category_id: Optional[str] = None
    sku: Optional[str] = None
    barcode: Optional[str] = None
    status: ProductStatus = ProductStatus.ACTIVE
    type: ProductType = ProductType.SIMPLE
    is_featured: bool = False
    weight_based: bool = False
    pricing_strategy: PricingStrategy = PricingStrategy.FIXED

class ProductCreate(ProductBase):
    pass

class ProductUpdate(BaseModel):
    name: Optional[str] = None
    description: Optional[str] = None
    price: Optional[float] = None
    category_id: Optional[str] = None
    sku: Optional[str] = None
    barcode: Optional[str] = None
    status: Optional[ProductStatus] = None
    type: Optional[ProductType] = None
    is_featured: Optional[bool] = None
    weight_based: Optional[bool] = None
    pricing_strategy: Optional[PricingStrategy] = None

class Product(ProductBase):
    id: str = Field(default_factory=lambda: str(uuid.uuid4()))
    created_at: datetime = Field(default_factory=datetime.utcnow)
    updated_at: datetime = Field(default_factory=datetime.utcnow)
    images: List[str] = []
    ingredients: List[Dict[str, Any]] = []
    combo_items: List[Dict[str, Any]] = []

class ProductSummary(BaseModel):
    id: str
    name: str
    price: float
    category_id: Optional[str] = None
    status: ProductStatus
    type: ProductType
    is_featured: bool
    image_url: Optional[str] = None

# Category Models
class CategoryBase(BaseModel):
    name: str
    description: Optional[str] = None
    color: Optional[str] = None
    icon: Optional[str] = None
    is_active: bool = True

class CategoryCreate(CategoryBase):
    pass

class CategoryUpdate(BaseModel):
    name: Optional[str] = None
    description: Optional[str] = None
    color: Optional[str] = None
    icon: Optional[str] = None
    is_active: Optional[bool] = None

class ProductCategory(CategoryBase):
    id: str = Field(default_factory=lambda: str(uuid.uuid4()))
    created_at: datetime = Field(default_factory=datetime.utcnow)
    updated_at: datetime = Field(default_factory=datetime.utcnow)

# Image Models
class ProductImage(BaseModel):
    id: str = Field(default_factory=lambda: str(uuid.uuid4()))
    product_id: str
    url: str
    filename: str
    is_main: bool = False
    created_at: datetime = Field(default_factory=datetime.utcnow)

class ImageUploadResponse(BaseModel):
    id: str
    url: str
    filename: str
    message: str

# Combo Models
class ComboItem(BaseModel):
    product_id: str
    quantity: int = 1
    is_optional: bool = False
    price_adjustment: float = 0.0

# Ingredient Models
class IngredientBase(BaseModel):
    name: str
    description: Optional[str] = None
    unit: str = "unit"
    cost_per_unit: float = 0.0
    supplier: Optional[str] = None
    is_active: bool = True

class IngredientCreate(IngredientBase):
    pass

class IngredientUpdate(BaseModel):
    name: Optional[str] = None
    description: Optional[str] = None
    unit: Optional[str] = None
    cost_per_unit: Optional[float] = None
    supplier: Optional[str] = None
    is_active: Optional[bool] = None

class Ingredient(IngredientBase):
    id: str = Field(default_factory=lambda: str(uuid.uuid4()))
    current_stock: float = 0.0
    minimum_stock: float = 0.0
    created_at: datetime = Field(default_factory=datetime.utcnow)
    updated_at: datetime = Field(default_factory=datetime.utcnow)

# Menu Models
class MenuBase(BaseModel):
    name: str
    description: Optional[str] = None
    is_active: bool = True

class MenuCreate(MenuBase):
    pass

class MenuUpdate(BaseModel):
    name: Optional[str] = None
    description: Optional[str] = None
    is_active: Optional[bool] = None

class Menu(MenuBase):
    id: str = Field(default_factory=lambda: str(uuid.uuid4()))
    created_at: datetime = Field(default_factory=datetime.utcnow)
    updated_at: datetime = Field(default_factory=datetime.utcnow)

# Option Models
class OptionBase(BaseModel):
    name: str
    price_adjustment: float = 0.0
    is_active: bool = True

class OptionCreate(OptionBase):
    pass

class Option(OptionBase):
    id: str = Field(default_factory=lambda: str(uuid.uuid4()))
    group_id: str

class OptionGroupBase(BaseModel):
    name: str
    description: Optional[str] = None
    is_required: bool = False
    max_selections: int = 1
    is_active: bool = True

class OptionGroupCreate(OptionGroupBase):
    options: List[OptionCreate] = []

class OptionGroupUpdate(BaseModel):
    name: Optional[str] = None
    description: Optional[str] = None
    is_required: Optional[bool] = None
    max_selections: Optional[int] = None
    is_active: Optional[bool] = None

class OptionGroup(OptionGroupBase):
    id: str = Field(default_factory=lambda: str(uuid.uuid4()))
    options: List[Option] = []
    created_at: datetime = Field(default_factory=datetime.utcnow)
    updated_at: datetime = Field(default_factory=datetime.utcnow)
<<<<<<< HEAD

# Composite Product Models
class CompositeSectionBase(BaseModel):
    name: str
    description: Optional[str] = None
    min_items: int = 0
    max_items: Optional[int] = None
    is_required: bool = False

class CompositeSectionCreate(CompositeSectionBase):
    pass

class CompositeSection(CompositeSectionBase):
    id: str = Field(default_factory=lambda: str(uuid.uuid4()))
    product_id: str

class CompositeProductCreate(ProductBase):
    sections: List[CompositeSectionCreate] = []

class CompositeProductUpdate(ProductUpdate):
    sections: Optional[List[CompositeSectionCreate]] = None

# Exchange Group Models
=======
    completed_at: Optional[datetime] = None

class OrderUpdate(BaseModel):
    status: Optional[OrderStatus] = None
    payment_status: Optional[PaymentStatus] = None
    payment_method: Optional[PaymentMethod] = None
    tax: Optional[float] = None
    discount: Optional[float] = None
    notes: Optional[str] = None
    
    # New fields for coupon and points redemption
    applied_coupon_code: Optional[str] = None
    coupon_discount: Optional[float] = None
    points_redeemed: Optional[int] = None
    points_discount: Optional[float] = None

# New models for applying discounts during order finalization
class ApplyCouponRequest(BaseModel):
    coupon_code: str
    
class ApplyPointsRequest(BaseModel):
    points_to_redeem: int

class DiscountResponse(BaseModel):
    subtotal: float
    coupon_discount: float = 0.0
    points_discount: float = 0.0
    total_discount: float
    tax: float
    total: float
    applied_coupon_code: Optional[str] = None
    points_redeemed: Optional[int] = None
    remaining_points: Optional[int] = None


# Product models
class ProductStatus(str, Enum):
    ACTIVE = "ACTIVE"
    INACTIVE = "INACTIVE"
    OUT_OF_STOCK = "OUT_OF_STOCK"

class ProductType(str, Enum):
    FOOD = "FOOD"
    BEVERAGE = "BEVERAGE"
    DESSERT = "DESSERT"
    COMBO = "COMBO"
    OTHER = "OTHER"

class ProductBase(BaseModel):
    name: str
    description: Optional[str] = None
    price: float = Field(gt=0)
    category_id: Optional[str] = None
    product_type: ProductType = ProductType.FOOD
    is_available: bool = True
    preparation_time: Optional[int] = None  # em minutos
    calories: Optional[int] = None
    allergens: List[str] = []
    tags: List[str] = []

class ProductCreate(ProductBase):
    pass

class ProductUpdate(BaseModel):
    name: Optional[str] = None
    description: Optional[str] = None
    price: Optional[float] = Field(None, gt=0)
    category_id: Optional[str] = None
    product_type: Optional[ProductType] = None
    is_available: Optional[bool] = None
    preparation_time: Optional[int] = None
    calories: Optional[int] = None
    allergens: Optional[List[str]] = None
    tags: Optional[List[str]] = None

class Product(ProductBase):
    id: str = Field(default_factory=lambda: str(uuid.uuid4()))
    status: ProductStatus = ProductStatus.ACTIVE
    image_url: Optional[str] = None
    created_at: datetime = Field(default_factory=datetime.utcnow)
    updated_at: datetime = Field(default_factory=datetime.utcnow)

class ProductSummary(BaseModel):
    id: str
    name: str
    price: float
    category_id: Optional[str] = None
    is_available: bool
    image_url: Optional[str] = None

# Category models
class CategoryBase(BaseModel):
    name: str
    description: Optional[str] = None
    display_order: int = 0
    is_active: bool = True

class CategoryCreate(CategoryBase):
    pass

class CategoryUpdate(BaseModel):
    name: Optional[str] = None
    description: Optional[str] = None
    display_order: Optional[int] = None
    is_active: Optional[bool] = None

class ProductCategory(CategoryBase):
    id: str = Field(default_factory=lambda: str(uuid.uuid4()))
    created_at: datetime = Field(default_factory=datetime.utcnow)
    updated_at: datetime = Field(default_factory=datetime.utcnow)

# Inventory models
class InventoryBase(BaseModel):
    product_id: str
    current_stock: int = 0
    minimum_stock: int = 0
    maximum_stock: Optional[int] = None
    unit: str = "unit"

class InventoryCreate(InventoryBase):
    pass

class InventoryUpdate(BaseModel):
    current_stock: Optional[int] = None
    minimum_stock: Optional[int] = None
    maximum_stock: Optional[int] = None
    unit: Optional[str] = None

class Inventory(InventoryBase):
    id: str = Field(default_factory=lambda: str(uuid.uuid4()))
    last_updated: datetime = Field(default_factory=datetime.utcnow)
    updated_by: Optional[str] = None

# Stock movement models
class StockMovementType(str, Enum):
    IN = "IN"
    OUT = "OUT"
    ADJUSTMENT = "ADJUSTMENT"
    WASTE = "WASTE"

class StockMovementBase(BaseModel):
    product_id: str
    movement_type: StockMovementType
    quantity: int
    reason: Optional[str] = None
    reference_id: Optional[str] = None  # order_id, supplier_id, etc.

class StockMovementCreate(StockMovementBase):
    pass

class StockMovement(StockMovementBase):
    id: str = Field(default_factory=lambda: str(uuid.uuid4()))
    created_at: datetime = Field(default_factory=datetime.utcnow)
    created_by: Optional[str] = None
    previous_stock: int
    new_stock: int


# Image models
class ProductImage(BaseModel):
    id: str = Field(default_factory=lambda: str(uuid.uuid4()))
    product_id: str
    image_url: str
    is_primary: bool = False
    alt_text: Optional[str] = None
    created_at: datetime = Field(default_factory=datetime.utcnow)

class ImageUploadResponse(BaseModel):
    image_id: str
    image_url: str
    message: str

# Combo models
class ComboItem(BaseModel):
    id: str = Field(default_factory=lambda: str(uuid.uuid4()))
    combo_id: str
    product_id: str
    quantity: int = 1
    is_required: bool = True
    price_adjustment: float = 0.0

# Menu models
class MenuBase(BaseModel):
    name: str
    description: Optional[str] = None
    is_active: bool = True
    start_time: Optional[str] = None  # HH:MM format
    end_time: Optional[str] = None    # HH:MM format
    days_of_week: List[int] = []      # 0=Sunday, 1=Monday, etc.

class MenuCreate(MenuBase):
    category_ids: List[str] = []

class MenuUpdate(BaseModel):
    name: Optional[str] = None
    description: Optional[str] = None
    is_active: Optional[bool] = None
    start_time: Optional[str] = None
    end_time: Optional[str] = None
    days_of_week: Optional[List[int]] = None
    category_ids: Optional[List[str]] = None

class Menu(MenuBase):
    id: str = Field(default_factory=lambda: str(uuid.uuid4()))
    categories: List[ProductCategory] = []
    created_at: datetime = Field(default_factory=datetime.utcnow)
    updated_at: datetime = Field(default_factory=datetime.utcnow)

# Exchange group models
>>>>>>> 77b5aa63
class ExchangeGroup(BaseModel):
    id: str = Field(default_factory=lambda: str(uuid.uuid4()))
    name: str
    description: Optional[str] = None
    product_ids: List[str] = []
<<<<<<< HEAD
    created_at: datetime = Field(default_factory=datetime.utcnow)

# Menu Export Models
class MenuExport(BaseModel):
    id: str = Field(default_factory=lambda: str(uuid.uuid4()))
    name: str
    format: str
    file_path: str
    created_at: datetime = Field(default_factory=datetime.utcnow)
=======
    is_active: bool = True
    created_at: datetime = Field(default_factory=datetime.utcnow)
    updated_at: datetime = Field(default_factory=datetime.utcnow)


# Ingredient models
class IngredientBase(BaseModel):
    name: str
    description: Optional[str] = None
    unit: str = "unit"
    cost_per_unit: float = 0.0
    supplier_id: Optional[str] = None

class IngredientCreate(IngredientBase):
    pass

class IngredientUpdate(BaseModel):
    name: Optional[str] = None
    description: Optional[str] = None
    unit: Optional[str] = None
    cost_per_unit: Optional[float] = None
    supplier_id: Optional[str] = None

class Ingredient(IngredientBase):
    id: str = Field(default_factory=lambda: str(uuid.uuid4()))
    created_at: datetime = Field(default_factory=datetime.utcnow)
    updated_at: datetime = Field(default_factory=datetime.utcnow)

# Option models
class OptionBase(BaseModel):
    name: str
    price_adjustment: float = 0.0
    is_available: bool = True

class OptionCreate(OptionBase):
    pass

class Option(OptionBase):
    id: str = Field(default_factory=lambda: str(uuid.uuid4()))
    option_group_id: str

# Option Group models
class OptionGroupBase(BaseModel):
    name: str
    description: Optional[str] = None
    is_required: bool = False
    min_selections: int = 0
    max_selections: Optional[int] = None

class OptionGroupCreate(OptionGroupBase):
    options: List[OptionCreate] = []

class OptionGroupUpdate(BaseModel):
    name: Optional[str] = None
    description: Optional[str] = None
    is_required: Optional[bool] = None
    min_selections: Optional[int] = None
    max_selections: Optional[int] = None

class OptionGroup(OptionGroupBase):
    id: str = Field(default_factory=lambda: str(uuid.uuid4()))
    options: List[Option] = []
    created_at: datetime = Field(default_factory=datetime.utcnow)
    updated_at: datetime = Field(default_factory=datetime.utcnow)

# Composite Section models
class CompositeSectionBase(BaseModel):
    name: str
    description: Optional[str] = None
    is_required: bool = True
    min_items: int = 1
    max_items: Optional[int] = None

class CompositeSectionCreate(CompositeSectionBase):
    product_ids: List[str] = []

class CompositeSection(CompositeSectionBase):
    id: str = Field(default_factory=lambda: str(uuid.uuid4()))
    product_ids: List[str] = []
    created_at: datetime = Field(default_factory=datetime.utcnow)
    updated_at: datetime = Field(default_factory=datetime.utcnow)


# Composite Product models
class CompositeProductCreate(BaseModel):
    name: str
    description: Optional[str] = None
    base_price: float = Field(gt=0)
    sections: List[CompositeSectionCreate] = []
    category_id: Optional[str] = None

class CompositeProductUpdate(BaseModel):
    name: Optional[str] = None
    description: Optional[str] = None
    base_price: Optional[float] = Field(None, gt=0)
    sections: Optional[List[CompositeSectionCreate]] = None
    category_id: Optional[str] = None

# Pricing Strategy models
class PricingStrategy(str, Enum):
    FIXED = "FIXED"
    DYNAMIC = "DYNAMIC"
    COST_PLUS = "COST_PLUS"
    MARKET_BASED = "MARKET_BASED"

# Menu Export models
class MenuExport(BaseModel):
    menu_id: str
    format: Literal["json", "csv", "pdf"] = "json"
    include_prices: bool = True
    include_descriptions: bool = True
    include_images: bool = False
>>>>>>> 77b5aa63
<|MERGE_RESOLUTION|>--- conflicted
+++ resolved
@@ -194,7 +194,6 @@
     options: List[Option] = []
     created_at: datetime = Field(default_factory=datetime.utcnow)
     updated_at: datetime = Field(default_factory=datetime.utcnow)
-<<<<<<< HEAD
 
 # Composite Product Models
 class CompositeSectionBase(BaseModel):
@@ -218,29 +217,20 @@
     sections: Optional[List[CompositeSectionCreate]] = None
 
 # Exchange Group Models
-=======
-    completed_at: Optional[datetime] = None
-
-class OrderUpdate(BaseModel):
-    status: Optional[OrderStatus] = None
-    payment_status: Optional[PaymentStatus] = None
-    payment_method: Optional[PaymentMethod] = None
-    tax: Optional[float] = None
-    discount: Optional[float] = None
-    notes: Optional[str] = None
-    
-    # New fields for coupon and points redemption
-    applied_coupon_code: Optional[str] = None
-    coupon_discount: Optional[float] = None
-    points_redeemed: Optional[int] = None
-    points_discount: Optional[float] = None
-
-# New models for applying discounts during order finalization
-class ApplyCouponRequest(BaseModel):
-    coupon_code: str
-    
-class ApplyPointsRequest(BaseModel):
-    points_to_redeem: int
+class ExchangeGroup(BaseModel):
+    id: str = Field(default_factory=lambda: str(uuid.uuid4()))
+    name: str
+    description: Optional[str] = None
+    product_ids: List[str] = []
+    created_at: datetime = Field(default_factory=datetime.utcnow)
+
+# Menu Export Models
+class MenuExport(BaseModel):
+    id: str = Field(default_factory=lambda: str(uuid.uuid4()))
+    name: str
+    format: str
+    file_path: str
+    created_at: datetime = Field(default_factory=datetime.utcnow)
 
 class DiscountResponse(BaseModel):
     subtotal: float
@@ -428,23 +418,11 @@
     updated_at: datetime = Field(default_factory=datetime.utcnow)
 
 # Exchange group models
->>>>>>> 77b5aa63
 class ExchangeGroup(BaseModel):
     id: str = Field(default_factory=lambda: str(uuid.uuid4()))
     name: str
     description: Optional[str] = None
     product_ids: List[str] = []
-<<<<<<< HEAD
-    created_at: datetime = Field(default_factory=datetime.utcnow)
-
-# Menu Export Models
-class MenuExport(BaseModel):
-    id: str = Field(default_factory=lambda: str(uuid.uuid4()))
-    name: str
-    format: str
-    file_path: str
-    created_at: datetime = Field(default_factory=datetime.utcnow)
-=======
     is_active: bool = True
     created_at: datetime = Field(default_factory=datetime.utcnow)
     updated_at: datetime = Field(default_factory=datetime.utcnow)
@@ -557,4 +535,3 @@
     include_prices: bool = True
     include_descriptions: bool = True
     include_images: bool = False
->>>>>>> 77b5aa63
